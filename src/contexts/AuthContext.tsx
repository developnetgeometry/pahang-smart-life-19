<<<<<<< HEAD
import * as React from "react";
import { createContext, useContext, useState, useCallback, useEffect } from "react";
import { supabase } from "@/integrations/supabase/client";

// NOTE: This context integrates directly with Supabase Auth (supabase-js v2)
// It handles: session bootstrap, auth state changes, profile/roles loading,
// preferences (language/theme), and guards based on account_status.
=======
import React, {
  createContext,
  useCallback,
  useContext,
  useEffect,
  useMemo,
  useRef,
  useState,
} from "react";
import { supabase } from "@/integrations/supabase/client";
import { useToast } from "@/hooks/use-toast";
import { CheckCircle } from "lucide-react";
>>>>>>> 665d37f9

export type UserRole =
  | "resident"
  | "community_leader"
  | "service_provider"
  | "maintenance_staff"
  | "facility_manager"
  | "security_officer"
  | "community_admin"
  | "district_coordinator"
  | "state_admin"
  | "state_service_manager"
  | "spouse"
  | "tenant"
  | "guest";

// ViewRole removed - using role-based navigation instead
export type Language = "en" | "ms";
export type Theme = "light" | "dark";

export interface User {
  id: string;
  display_name: string;
  email: string;
  associated_community_ids: string[];
  active_community_id: string;
  district: string;
  community: string;
  user_role: UserRole; // primary role for display
  available_roles: UserRole[];
  // current_view_role removed - using role-based navigation
  phone: string;
  address: string;
  language_preference: Language;
  theme_preference: Theme;
  unit_type?: string;
  ownership_status?: string;
  vehicle_registration_numbers: string[];
  emergency_contact_name?: string;
  emergency_contact_phone?: string;
}

interface AuthContextType {
  user: User | null;
  isAuthenticated: boolean;
  initializing: boolean;
  accountStatus: string | null;
  isApproved: boolean;
  language: Language;
  theme: Theme;
  roles: UserRole[];
<<<<<<< HEAD
  login: (email: string, password: string) => Promise<{ error: any | null }>;
  logout: () => Promise<void>;
  switchLanguage: (lang: Language) => Promise<void>;
  switchTheme: (newTheme: Theme) => void;
  hasRole: (role: UserRole) => boolean;
  updateProfile: (updates: Partial<User>) => Promise<void>;
=======
  hasRole: (role: UserRole) => boolean;
  login: (email: string, password: string) => Promise<void>;
  logout: () => Promise<void>;
  switchLanguage: (lang: Language) => void;
  switchTheme: (theme: Theme) => void;
  updateProfile: (updates: Partial<User>) => void;
>>>>>>> 665d37f9
  loadProfileAndRoles: () => Promise<void>;
}

const AuthContext = createContext<AuthContextType | undefined>(undefined);

export function AuthProvider({ children }: { children: React.ReactNode }) {
  const [user, setUser] = useState<User | null>(null);
  const [initializing, setInitializing] = useState(true);
  const [accountStatus, setAccountStatus] = useState<string | null>(null);
  const [language, setLanguage] = useState<Language>(() => {
    const saved = localStorage.getItem("language_preference");
    // Validate language preference - only allow "en" or "ms"
    if (saved === "en" || saved === "ms") {
      return saved;
    }
    // If invalid or null, default to "ms" and clean up localStorage
    if (saved && saved !== "en" && saved !== "ms") {
      localStorage.setItem("language_preference", "ms");
    }
    return "ms";
  });
  const [theme, setTheme] = useState<Theme>("light");
  const [roles, setRoles] = useState<UserRole[]>([]);
  const { toast } = useToast();

  // Move isProcessing outside useEffect to persist across renders
  const isProcessingRef = useRef(false);

<<<<<<< HEAD
  const isAuthenticated = !!user;
  const isApproved = accountStatus === "approved";

  const hasRole = useCallback((role: UserRole) => roles.includes(role), [roles]);

  const mapToUser = useCallback(
    async (sessionUser: NonNullable<Awaited<ReturnType<typeof supabase.auth.getUser>>["data"]["user"]>) => {
      // Fetch profile
      const { data: profile, error: profileError } = await supabase
        .from("profiles")
        .select(
          "id,user_id,full_name,email,language_preference,theme_preference,account_status,district_id,community_id,phone,mobile_no,address,profile_completed_by_user"
        )
        .eq("user_id", sessionUser.id)
        .single();

      // Fetch roles (active only) from enhanced_user_roles
      const { data: roleRows, error: rolesError } = await supabase
        .from("enhanced_user_roles")
        .select("role")
        .eq("user_id", sessionUser.id)
        .eq("is_active", true);

      if (profileError && profileError.code !== "PGRST116") {
        console.error("Error fetching profile:", profileError);
      }
      if (rolesError) {
        console.error("Error fetching roles:", rolesError);
      }

      const mappedRoles = (roleRows?.map((r) => r.role) || []) as UserRole[];

      // Optionally resolve readable community/district names
      let communityName: string | null = null;
      let districtName: string | null = null;
      if (profile?.community_id) {
        const { data: community } = await supabase
          .from("communities")
          .select("name")
          .eq("id", profile.community_id)
          .single();
        communityName = community?.name ?? null;
      }
      if (profile?.district_id) {
        const { data: district } = await supabase
          .from("districts")
          .select("name")
          .eq("id", profile.district_id)
          .single();
        districtName = district?.name ?? null;
      }

      const displayName =
        profile?.full_name ||
        (sessionUser.user_metadata as any)?.full_name ||
        sessionUser.email ||
        sessionUser.id;

      const mappedUser: User = {
        id: sessionUser.id,
        display_name: displayName,
        email: sessionUser.email,
        roles: mappedRoles,
        language_preference: (profile?.language_preference as Language) || undefined,
        full_name: profile?.full_name,
        district_id: profile?.district_id || null,
        community_id: profile?.community_id || null,
        account_status: profile?.account_status || null,
        active_community_id: null,
        district: districtName,
        community: communityName,
        user_role: null,
        available_roles: mappedRoles,
        phone: (profile as any)?.mobile_no || profile?.phone || null,
        address: profile?.address || null,
      };

      // Determine global prefs + account status
      const nextLanguage = (profile?.language_preference as Language) || "ms";
      const nextTheme = (profile?.theme_preference as Theme) || "light";

      // If approved but profile not completed, force pending_completion flow
      const isProfileComplete = profile?.profile_completed_by_user === true;
      const rawStatus = profile?.account_status || null;
      const nextAccountStatus = (() => {
        // Bypass completion requirement for state admins, community admins, and district coordinators
        if (
          rawStatus === "approved" &&
          !isProfileComplete &&
          (mappedRoles.includes("state_admin") ||
            mappedRoles.includes("community_admin") ||
            mappedRoles.includes("district_coordinator"))
        ) {
          return "approved";
        }
        if (rawStatus === "approved" && !isProfileComplete) {
          return "pending_completion";
        }
        return rawStatus;
      })();

      setUser(mappedUser);
      setRoles(mappedRoles);
      setLanguage(nextLanguage);
      setTheme(nextTheme);
      setAccountStatus(nextAccountStatus);
    },
    []
  );

  const loadProfileAndRoles = useCallback(async () => {
    try {
      const { data: userResp } = await supabase.auth.getUser();
      const sessionUser = userResp.user;
      if (!sessionUser) {
        // No session
        setUser(null);
        setRoles([]);
        setAccountStatus(null);
        return;
      }
      await mapToUser(sessionUser);
    } catch (e) {
      console.error("loadProfileAndRoles error:", e);
    }
  }, [mapToUser]);

  // Bootstrap session and subscribe to auth changes
  useEffect(() => {
    let mounted = true;
    (async () => {
      try {
        const { data: sessionData } = await supabase.auth.getSession();
        const session = sessionData.session;
        if (session?.user) {
          await mapToUser(session.user);
        } else {
          setUser(null);
          setRoles([]);
          setAccountStatus(null);
        }
      } catch (e) {
        console.error("Auth bootstrap error:", e);
      } finally {
        if (mounted) setInitializing(false);
      }
    })();

    const { data } = supabase.auth.onAuthStateChange(async (event, session) => {
      // Keep this lean; map when SIGNED_IN or TOKEN_REFRESHED; reset on SIGNED_OUT
      if (event === "SIGNED_IN" || event === "TOKEN_REFRESHED") {
        if (session?.user) {
          await mapToUser(session.user);
        }
      } else if (event === "SIGNED_OUT") {
        setUser(null);
        setRoles([]);
        setAccountStatus(null);
      }
    });

    return () => {
      mounted = false;
      data.subscription.unsubscribe();
    };
  }, [mapToUser]);

  const login = useCallback(
    async (email: string, password: string) => {
      try {
        const { error } = await supabase.auth.signInWithPassword({ email, password });
        if (error) throw error;

        // Check profile status directly to avoid state race conditions
        const { data: userResp } = await supabase.auth.getUser();
        const sessionUser = userResp.user;
        if (!sessionUser) throw new Error("Authentication failed");

        const { data: profile } = await supabase
          .from("profiles")
          .select("account_status, profile_completed_by_user")
          .eq("user_id", sessionUser.id)
          .single();

        const raw = profile?.account_status || null;
        const status = raw === "approved" && profile?.profile_completed_by_user === false
          ? "pending_completion"
          : raw;

        if (status && status !== "approved" && status !== "pending_completion") {
          await supabase.auth.signOut();
          switch (status) {
            case "inactive":
              throw new Error("ACCOUNT_INACTIVE");
            case "pending":
            case "awaiting_approval":
              throw new Error("ACCOUNT_PENDING");
            case "rejected":
              throw new Error("ACCOUNT_REJECTED");
            case "suspended":
              throw new Error("ACCOUNT_SUSPENDED");
            default:
              throw new Error("ACCOUNT_NOT_APPROVED");
          }
        }

        // Load full profile + roles into context
        await mapToUser(sessionUser);
        return { error: null };
      } catch (e: any) {
        // Re-throw so callers (e.g., Login page) can handle specific messages
        throw e;
      }
    },
    [mapToUser]
  );

  // Ref to read latest accountStatus inside callbacks without re-deps loops
  const accountStatusRef = React.useRef<string | null>(null);
  useEffect(() => {
    accountStatusRef.current = accountStatus;
  }, [accountStatus]);

  const logout = useCallback(async () => {
    try {
      await supabase.auth.signOut();
    } finally {
      setUser(null);
      setRoles([]);
      setAccountStatus(null);
    }
  }, []);

  const switchLanguage = useCallback(
    async (lang: Language) => {
      setLanguage(lang);
      try {
        const { data: userResp } = await supabase.auth.getUser();
        const sessionUser = userResp.user;
        if (!sessionUser) return;
        await supabase
          .from("profiles")
          .update({ language_preference: lang })
          .eq("user_id", sessionUser.id);
      } catch (e) {
        console.error("switchLanguage error:", e);
      }
    },
    []
  );

  const switchTheme = useCallback((newTheme: Theme) => {
    setTheme(newTheme);
    (async () => {
      try {
        const { data: userResp } = await supabase.auth.getUser();
        const sessionUser = userResp.user;
        if (!sessionUser) return;
        await supabase
          .from("profiles")
          .update({ theme_preference: newTheme })
          .eq("user_id", sessionUser.id);
      } catch (e) {
        console.error("switchTheme error:", e);
      }
    })();
  }, []);

  const updateProfile = useCallback(
    async (updates: Partial<User>) => {
      try {
        const { data: userResp } = await supabase.auth.getUser();
        const sessionUser = userResp.user;
        if (!sessionUser) return;

        // Map incoming generic fields to profiles table columns
        const profileUpdates: Record<string, any> = {};
        if (typeof updates.full_name !== "undefined") profileUpdates.full_name = updates.full_name;
        if (typeof updates.address !== "undefined") profileUpdates.address = updates.address;
        if (typeof updates.phone !== "undefined") profileUpdates.mobile_no = updates.phone;
        if (typeof updates.language_preference !== "undefined") profileUpdates.language_preference = updates.language_preference;
        if (typeof (updates as any).theme_preference !== "undefined") profileUpdates.theme_preference = (updates as any).theme_preference;
        if (typeof updates.community_id !== "undefined") profileUpdates.community_id = updates.community_id;
        if (typeof updates.district_id !== "undefined") profileUpdates.district_id = updates.district_id;
        if (typeof updates.account_status !== "undefined") profileUpdates.account_status = updates.account_status;

        if (Object.keys(profileUpdates).length === 0) return;

        await supabase
          .from("profiles")
          .update(profileUpdates)
          .eq("user_id", sessionUser.id);

        // Refresh local state
        await loadProfileAndRoles();
      } catch (e) {
        console.error("updateProfile error:", e);
      }
    },
    [loadProfileAndRoles]
  );

=======
  const isApproved = accountStatus === "approved";

  // Apply theme
  useEffect(() => {
    if (theme === "dark") document.documentElement.classList.add("dark");
    else document.documentElement.classList.remove("dark");
  }, [theme]);

  const hasRole = useMemo(
    () => (role: UserRole) => {
      return roles.includes(role);
    },
    [roles]
  );

  const loadProfileAndRoles = useCallback(async (userId: string) => {
    try {
      const { data: profileData, error: profileError } = await supabase
        .from("profiles")
        .select(
          "full_name, email, district_id, community_id, language_preference, account_status"
        )
        .eq("user_id", userId)
        .single();

      if (profileError) {
        throw new Error(`Failed to fetch profile: ${profileError.message}`);
      }
      if (!profileData) {
        throw new Error("User profile not found.");
      }

      setAccountStatus(profileData.account_status || "pending");

      if (
        profileData.account_status !== "approved" &&
        profileData.account_status !== "pending_completion"
      ) {
        throw new Error(
          `Account not active. Status: ${profileData.account_status}`
        );
      }

      const [
        districtResult,
        communityResult,
        { data: roleRows, error: rolesError },
        { data: primaryRoleData, error: primaryRoleError },
      ] = await Promise.all([
        profileData.district_id
          ? supabase
              .from("districts")
              .select("name")
              .eq("id", profileData.district_id)
              .single()
          : Promise.resolve({ data: null, error: null }),
        profileData.community_id
          ? supabase
              .from("communities")
              .select("name")
              .eq("id", profileData.community_id)
              .single()
          : Promise.resolve({ data: null, error: null }),
        supabase
          .from("enhanced_user_roles")
          .select("role")
          .eq("user_id", userId)
          .eq("is_active", true),
        supabase.rpc("get_user_highest_role", { check_user_id: userId }),
      ]);

      if (rolesError)
        throw new Error(`Failed to fetch roles: ${rolesError.message}`);
      if (primaryRoleError)
        throw new Error(
          `Failed to fetch primary role: ${primaryRoleError.message}`
        );

      const roleList: UserRole[] = (roleRows || []).map(
        (r) => r.role as UserRole
      );
      const primaryRole: UserRole =
        (primaryRoleData as UserRole) || roleList[0] || "resident";

      const profileLanguage = profileData?.language_preference as Language;
      if (
        profileLanguage &&
        (profileLanguage === "en" || profileLanguage === "ms") &&
        profileLanguage !== localStorage.getItem("language_preference")
      ) {
        setLanguage(profileLanguage);
        localStorage.setItem("language_preference", profileLanguage);
      }

      const userObj: User = {
        id: userId,
        display_name: profileData?.full_name || profileData?.email || "",
        email: profileData?.email || "",
        associated_community_ids: [],
        active_community_id: profileData?.community_id || "",
        district: districtResult.data?.name || "",
        community: communityResult.data?.name || "",
        user_role: primaryRole,
        available_roles: roleList.length ? roleList : ["resident"],
        phone: "",
        address: "",
        language_preference:
          profileLanguage ||
          (localStorage.getItem("language_preference") as Language) ||
          "ms",
        theme_preference: theme,
        unit_type: undefined,
        ownership_status: undefined,
        vehicle_registration_numbers: [],
        emergency_contact_name: undefined,
        emergency_contact_phone: undefined,
      };

      setUser(userObj);
      setRoles(userObj.available_roles);
    } catch (error) {
      console.error("AuthContext: Failed to load profile and roles.", error);
      setUser(null);
      setRoles([]);
      setAccountStatus(null);
      throw error; // Re-throw the error to be caught by the caller
    }
  }, []);

  useEffect(() => {
    const handleAuthChange = async (session: any) => {
      if (isProcessingRef.current) return;
      isProcessingRef.current = true;

      try {
        if (session?.user) {
          await loadProfileAndRoles(session.user.id);
        } else {
          setUser(null);
          setRoles([]);
          setAccountStatus(null);
        }
      } catch (error) {
        console.error("AuthContext: Error handling auth state change:", error);
        // Clear user state on error to prevent being stuck in a bad state
        setUser(null);
        setRoles([]);
        setAccountStatus(null);
        // Optionally sign out to clear the invalid session
        await supabase.auth.signOut();
      } finally {
        setInitializing(false);
        isProcessingRef.current = false;
      }
    };

    supabase.auth.getSession().then(({ data: { session } }) => {
      handleAuthChange(session);
    });

    const {
      data: { subscription },
    } = supabase.auth.onAuthStateChange((_event, session) => {
      handleAuthChange(session);
    });

    return () => {
      subscription.unsubscribe();
    };
  }, [loadProfileAndRoles]);

  const login = async (email: string, password: string) => {
    const { data: authData, error } = await supabase.auth.signInWithPassword({
      email,
      password,
    });

    if (error) {
      if (error.message.includes("Invalid login credentials")) {
        throw new Error("Invalid email or password.");
      }
      throw error;
    }

    if (!authData.user) {
      throw new Error("Login failed, please try again.");
    }

    // After successful authentication, check account status
    const { data: profile, error: profileError } = await supabase
      .from("profiles")
      .select("account_status, is_active")
      .eq("user_id", authData.user.id)
      .single();

    if (profileError) {
      await supabase.auth.signOut();
      throw new Error("Failed to retrieve user profile.");
    }

    if (profile) {
      if (!profile.is_active) {
        await supabase.auth.signOut();
        throw new Error("ACCOUNT_INACTIVE");
      }
      if (profile.account_status === "pending") {
        await supabase.auth.signOut();
        throw new Error("ACCOUNT_PENDING");
      }
      if (profile.account_status === "rejected") {
        await supabase.auth.signOut();
        throw new Error("ACCOUNT_REJECTED");
      }
      if (profile.account_status === "suspended") {
        await supabase.auth.signOut();
        throw new Error("ACCOUNT_SUSPENDED");
      }
      if (
        profile.account_status !== "approved" &&
        profile.account_status !== "pending_completion"
      ) {
        await supabase.auth.signOut();
        throw new Error("ACCOUNT_NOT_APPROVED");
      }
    }
  };

  const logout = async () => {
    setUser(null);
    setRoles([]);
    setAccountStatus(null);

    // Clear all session and local storage related to auth
    sessionStorage.clear();
    Object.keys(localStorage)
      .filter((key) => key.startsWith("sb-") || key.startsWith("supabase"))
      .forEach((key) => localStorage.removeItem(key));

    try {
      await supabase.auth.signOut();
    } catch (error) {
      console.error("Error during logout:", error);
    }
  };

  const switchLanguage = async (lang: Language) => {
    if (lang !== "en" && lang !== "ms") {
      lang = "ms";
    }

    setLanguage(lang);
    localStorage.setItem("language_preference", lang);

    if (user) {
      setUser({ ...user, language_preference: lang });
      try {
        await supabase
          .from("profiles")
          .update({ language_preference: lang })
          .eq("user_id", user.id);
      } catch (error) {
        console.error("Failed to update language preference:", error);
        toast({
          variant: "destructive",
          title: "Error",
          description: "Could not save your language preference.",
        });
      }
    }
  };

  const switchTheme = (newTheme: Theme) => {
    setTheme(newTheme);
    if (user) setUser({ ...user, theme_preference: newTheme });
  };

  const updateProfile = (updates: Partial<User>) => {
    if (user) setUser({ ...user, ...updates });
  };

>>>>>>> 665d37f9
  const value: AuthContextType = {
    user,
    isAuthenticated: !!user,
    initializing,
    accountStatus,
    isApproved,
    language,
    theme,
    roles,
    hasRole,
    login,
    logout,
    switchLanguage,
    switchTheme,
    updateProfile,
    loadProfileAndRoles: useCallback(async () => {
      const { data } = await supabase.auth.getSession();
      if (data.session?.user?.id) {
        return loadProfileAndRoles(data.session.user.id);
      }
      return Promise.resolve();
    }, [loadProfileAndRoles]),
  };

  return <AuthContext.Provider value={value}>{children}</AuthContext.Provider>;
}

export function useAuth() {
  const context = React.useContext(AuthContext);
  if (context === undefined) {
    throw new Error("useAuth must be used within an AuthProvider");
  }
  return context;
}<|MERGE_RESOLUTION|>--- conflicted
+++ resolved
@@ -1,12 +1,3 @@
-<<<<<<< HEAD
-import * as React from "react";
-import { createContext, useContext, useState, useCallback, useEffect } from "react";
-import { supabase } from "@/integrations/supabase/client";
-
-// NOTE: This context integrates directly with Supabase Auth (supabase-js v2)
-// It handles: session bootstrap, auth state changes, profile/roles loading,
-// preferences (language/theme), and guards based on account_status.
-=======
 import React, {
   createContext,
   useCallback,
@@ -19,7 +10,6 @@
 import { supabase } from "@/integrations/supabase/client";
 import { useToast } from "@/hooks/use-toast";
 import { CheckCircle } from "lucide-react";
->>>>>>> 665d37f9
 
 export type UserRole =
   | "resident"
@@ -71,21 +61,12 @@
   language: Language;
   theme: Theme;
   roles: UserRole[];
-<<<<<<< HEAD
-  login: (email: string, password: string) => Promise<{ error: any | null }>;
-  logout: () => Promise<void>;
-  switchLanguage: (lang: Language) => Promise<void>;
-  switchTheme: (newTheme: Theme) => void;
-  hasRole: (role: UserRole) => boolean;
-  updateProfile: (updates: Partial<User>) => Promise<void>;
-=======
   hasRole: (role: UserRole) => boolean;
   login: (email: string, password: string) => Promise<void>;
   logout: () => Promise<void>;
   switchLanguage: (lang: Language) => void;
   switchTheme: (theme: Theme) => void;
   updateProfile: (updates: Partial<User>) => void;
->>>>>>> 665d37f9
   loadProfileAndRoles: () => Promise<void>;
 }
 
@@ -113,311 +94,6 @@
 
   // Move isProcessing outside useEffect to persist across renders
   const isProcessingRef = useRef(false);
-
-<<<<<<< HEAD
-  const isAuthenticated = !!user;
-  const isApproved = accountStatus === "approved";
-
-  const hasRole = useCallback((role: UserRole) => roles.includes(role), [roles]);
-
-  const mapToUser = useCallback(
-    async (sessionUser: NonNullable<Awaited<ReturnType<typeof supabase.auth.getUser>>["data"]["user"]>) => {
-      // Fetch profile
-      const { data: profile, error: profileError } = await supabase
-        .from("profiles")
-        .select(
-          "id,user_id,full_name,email,language_preference,theme_preference,account_status,district_id,community_id,phone,mobile_no,address,profile_completed_by_user"
-        )
-        .eq("user_id", sessionUser.id)
-        .single();
-
-      // Fetch roles (active only) from enhanced_user_roles
-      const { data: roleRows, error: rolesError } = await supabase
-        .from("enhanced_user_roles")
-        .select("role")
-        .eq("user_id", sessionUser.id)
-        .eq("is_active", true);
-
-      if (profileError && profileError.code !== "PGRST116") {
-        console.error("Error fetching profile:", profileError);
-      }
-      if (rolesError) {
-        console.error("Error fetching roles:", rolesError);
-      }
-
-      const mappedRoles = (roleRows?.map((r) => r.role) || []) as UserRole[];
-
-      // Optionally resolve readable community/district names
-      let communityName: string | null = null;
-      let districtName: string | null = null;
-      if (profile?.community_id) {
-        const { data: community } = await supabase
-          .from("communities")
-          .select("name")
-          .eq("id", profile.community_id)
-          .single();
-        communityName = community?.name ?? null;
-      }
-      if (profile?.district_id) {
-        const { data: district } = await supabase
-          .from("districts")
-          .select("name")
-          .eq("id", profile.district_id)
-          .single();
-        districtName = district?.name ?? null;
-      }
-
-      const displayName =
-        profile?.full_name ||
-        (sessionUser.user_metadata as any)?.full_name ||
-        sessionUser.email ||
-        sessionUser.id;
-
-      const mappedUser: User = {
-        id: sessionUser.id,
-        display_name: displayName,
-        email: sessionUser.email,
-        roles: mappedRoles,
-        language_preference: (profile?.language_preference as Language) || undefined,
-        full_name: profile?.full_name,
-        district_id: profile?.district_id || null,
-        community_id: profile?.community_id || null,
-        account_status: profile?.account_status || null,
-        active_community_id: null,
-        district: districtName,
-        community: communityName,
-        user_role: null,
-        available_roles: mappedRoles,
-        phone: (profile as any)?.mobile_no || profile?.phone || null,
-        address: profile?.address || null,
-      };
-
-      // Determine global prefs + account status
-      const nextLanguage = (profile?.language_preference as Language) || "ms";
-      const nextTheme = (profile?.theme_preference as Theme) || "light";
-
-      // If approved but profile not completed, force pending_completion flow
-      const isProfileComplete = profile?.profile_completed_by_user === true;
-      const rawStatus = profile?.account_status || null;
-      const nextAccountStatus = (() => {
-        // Bypass completion requirement for state admins, community admins, and district coordinators
-        if (
-          rawStatus === "approved" &&
-          !isProfileComplete &&
-          (mappedRoles.includes("state_admin") ||
-            mappedRoles.includes("community_admin") ||
-            mappedRoles.includes("district_coordinator"))
-        ) {
-          return "approved";
-        }
-        if (rawStatus === "approved" && !isProfileComplete) {
-          return "pending_completion";
-        }
-        return rawStatus;
-      })();
-
-      setUser(mappedUser);
-      setRoles(mappedRoles);
-      setLanguage(nextLanguage);
-      setTheme(nextTheme);
-      setAccountStatus(nextAccountStatus);
-    },
-    []
-  );
-
-  const loadProfileAndRoles = useCallback(async () => {
-    try {
-      const { data: userResp } = await supabase.auth.getUser();
-      const sessionUser = userResp.user;
-      if (!sessionUser) {
-        // No session
-        setUser(null);
-        setRoles([]);
-        setAccountStatus(null);
-        return;
-      }
-      await mapToUser(sessionUser);
-    } catch (e) {
-      console.error("loadProfileAndRoles error:", e);
-    }
-  }, [mapToUser]);
-
-  // Bootstrap session and subscribe to auth changes
-  useEffect(() => {
-    let mounted = true;
-    (async () => {
-      try {
-        const { data: sessionData } = await supabase.auth.getSession();
-        const session = sessionData.session;
-        if (session?.user) {
-          await mapToUser(session.user);
-        } else {
-          setUser(null);
-          setRoles([]);
-          setAccountStatus(null);
-        }
-      } catch (e) {
-        console.error("Auth bootstrap error:", e);
-      } finally {
-        if (mounted) setInitializing(false);
-      }
-    })();
-
-    const { data } = supabase.auth.onAuthStateChange(async (event, session) => {
-      // Keep this lean; map when SIGNED_IN or TOKEN_REFRESHED; reset on SIGNED_OUT
-      if (event === "SIGNED_IN" || event === "TOKEN_REFRESHED") {
-        if (session?.user) {
-          await mapToUser(session.user);
-        }
-      } else if (event === "SIGNED_OUT") {
-        setUser(null);
-        setRoles([]);
-        setAccountStatus(null);
-      }
-    });
-
-    return () => {
-      mounted = false;
-      data.subscription.unsubscribe();
-    };
-  }, [mapToUser]);
-
-  const login = useCallback(
-    async (email: string, password: string) => {
-      try {
-        const { error } = await supabase.auth.signInWithPassword({ email, password });
-        if (error) throw error;
-
-        // Check profile status directly to avoid state race conditions
-        const { data: userResp } = await supabase.auth.getUser();
-        const sessionUser = userResp.user;
-        if (!sessionUser) throw new Error("Authentication failed");
-
-        const { data: profile } = await supabase
-          .from("profiles")
-          .select("account_status, profile_completed_by_user")
-          .eq("user_id", sessionUser.id)
-          .single();
-
-        const raw = profile?.account_status || null;
-        const status = raw === "approved" && profile?.profile_completed_by_user === false
-          ? "pending_completion"
-          : raw;
-
-        if (status && status !== "approved" && status !== "pending_completion") {
-          await supabase.auth.signOut();
-          switch (status) {
-            case "inactive":
-              throw new Error("ACCOUNT_INACTIVE");
-            case "pending":
-            case "awaiting_approval":
-              throw new Error("ACCOUNT_PENDING");
-            case "rejected":
-              throw new Error("ACCOUNT_REJECTED");
-            case "suspended":
-              throw new Error("ACCOUNT_SUSPENDED");
-            default:
-              throw new Error("ACCOUNT_NOT_APPROVED");
-          }
-        }
-
-        // Load full profile + roles into context
-        await mapToUser(sessionUser);
-        return { error: null };
-      } catch (e: any) {
-        // Re-throw so callers (e.g., Login page) can handle specific messages
-        throw e;
-      }
-    },
-    [mapToUser]
-  );
-
-  // Ref to read latest accountStatus inside callbacks without re-deps loops
-  const accountStatusRef = React.useRef<string | null>(null);
-  useEffect(() => {
-    accountStatusRef.current = accountStatus;
-  }, [accountStatus]);
-
-  const logout = useCallback(async () => {
-    try {
-      await supabase.auth.signOut();
-    } finally {
-      setUser(null);
-      setRoles([]);
-      setAccountStatus(null);
-    }
-  }, []);
-
-  const switchLanguage = useCallback(
-    async (lang: Language) => {
-      setLanguage(lang);
-      try {
-        const { data: userResp } = await supabase.auth.getUser();
-        const sessionUser = userResp.user;
-        if (!sessionUser) return;
-        await supabase
-          .from("profiles")
-          .update({ language_preference: lang })
-          .eq("user_id", sessionUser.id);
-      } catch (e) {
-        console.error("switchLanguage error:", e);
-      }
-    },
-    []
-  );
-
-  const switchTheme = useCallback((newTheme: Theme) => {
-    setTheme(newTheme);
-    (async () => {
-      try {
-        const { data: userResp } = await supabase.auth.getUser();
-        const sessionUser = userResp.user;
-        if (!sessionUser) return;
-        await supabase
-          .from("profiles")
-          .update({ theme_preference: newTheme })
-          .eq("user_id", sessionUser.id);
-      } catch (e) {
-        console.error("switchTheme error:", e);
-      }
-    })();
-  }, []);
-
-  const updateProfile = useCallback(
-    async (updates: Partial<User>) => {
-      try {
-        const { data: userResp } = await supabase.auth.getUser();
-        const sessionUser = userResp.user;
-        if (!sessionUser) return;
-
-        // Map incoming generic fields to profiles table columns
-        const profileUpdates: Record<string, any> = {};
-        if (typeof updates.full_name !== "undefined") profileUpdates.full_name = updates.full_name;
-        if (typeof updates.address !== "undefined") profileUpdates.address = updates.address;
-        if (typeof updates.phone !== "undefined") profileUpdates.mobile_no = updates.phone;
-        if (typeof updates.language_preference !== "undefined") profileUpdates.language_preference = updates.language_preference;
-        if (typeof (updates as any).theme_preference !== "undefined") profileUpdates.theme_preference = (updates as any).theme_preference;
-        if (typeof updates.community_id !== "undefined") profileUpdates.community_id = updates.community_id;
-        if (typeof updates.district_id !== "undefined") profileUpdates.district_id = updates.district_id;
-        if (typeof updates.account_status !== "undefined") profileUpdates.account_status = updates.account_status;
-
-        if (Object.keys(profileUpdates).length === 0) return;
-
-        await supabase
-          .from("profiles")
-          .update(profileUpdates)
-          .eq("user_id", sessionUser.id);
-
-        // Refresh local state
-        await loadProfileAndRoles();
-      } catch (e) {
-        console.error("updateProfile error:", e);
-      }
-    },
-    [loadProfileAndRoles]
-  );
-
-=======
   const isApproved = accountStatus === "approved";
 
   // Apply theme
@@ -697,8 +373,40 @@
   const updateProfile = (updates: Partial<User>) => {
     if (user) setUser({ ...user, ...updates });
   };
-
->>>>>>> 665d37f9
+  const updateProfile = useCallback(
+    async (updates: Partial<User>) => {
+      try {
+        const { data: userResp } = await supabase.auth.getUser();
+        const sessionUser = userResp.user;
+        if (!sessionUser) return;
+
+        // Map incoming generic fields to profiles table columns
+        const profileUpdates: Record<string, any> = {};
+        if (typeof updates.full_name !== "undefined") profileUpdates.full_name = updates.full_name;
+        if (typeof updates.address !== "undefined") profileUpdates.address = updates.address;
+        if (typeof updates.phone !== "undefined") profileUpdates.mobile_no = updates.phone;
+        if (typeof updates.language_preference !== "undefined") profileUpdates.language_preference = updates.language_preference;
+        if (typeof (updates as any).theme_preference !== "undefined") profileUpdates.theme_preference = (updates as any).theme_preference;
+        if (typeof updates.community_id !== "undefined") profileUpdates.community_id = updates.community_id;
+        if (typeof updates.district_id !== "undefined") profileUpdates.district_id = updates.district_id;
+        if (typeof updates.account_status !== "undefined") profileUpdates.account_status = updates.account_status;
+
+        if (Object.keys(profileUpdates).length === 0) return;
+
+        await supabase
+          .from("profiles")
+          .update(profileUpdates)
+          .eq("user_id", sessionUser.id);
+
+        // Refresh local state
+        await loadProfileAndRoles();
+      } catch (e) {
+        console.error("updateProfile error:", e);
+      }
+    },
+    [loadProfileAndRoles]
+  );
+
   const value: AuthContextType = {
     user,
     isAuthenticated: !!user,
