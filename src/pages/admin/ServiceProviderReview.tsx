import React, { useState, useEffect } from "react";
import { useParams, useNavigate } from "react-router-dom";
import { useAuth } from "@/contexts/AuthContext";
import { supabase } from "@/integrations/supabase/client";
import { Button } from "@/components/ui/button";
import {
  Card,
  CardContent,
  CardDescription,
  CardHeader,
  CardTitle,
} from "@/components/ui/card";
import { Badge } from "@/components/ui/badge";
import { Textarea } from "@/components/ui/textarea";
import { Label } from "@/components/ui/label";
import {
  Select,
  SelectContent,
  SelectItem,
  SelectTrigger,
  SelectValue,
} from "@/components/ui/select";
import { Separator } from "@/components/ui/separator";
import { Alert, AlertDescription } from "@/components/ui/alert";
import { Avatar, AvatarFallback } from "@/components/ui/avatar";
import { toast } from "sonner";
import {
  ArrowLeft,
  Building,
  User,
  Phone,
  Mail,
  MapPin,
  Globe,
  Clock,
  CheckCircle,
  XCircle,
  AlertCircle,
  MessageSquare,
  Send,
  Calendar,
  FileText,
  Download,
  Eye,
} from "lucide-react";

interface ApplicationDetails {
  id: string;
  applicant_id: string;
  district_id: string;
  business_name: string;
  business_type: string;
  business_description: string;
  business_registration_number: string;
  tax_id: string;
  contact_person: string;
  contact_phone: string;
  contact_email: string;
  business_address: string;
  website_url: string;
  services_offered: string[];
  service_categories: string[];
  experience_years: number;
  status: string;
  priority: string;
  created_at: string;
  updated_at: string;
  review_notes: string;
  rejection_reason: string;
  business_references: any;
  insurance_info: any;
  social_media: any;
  applicant: {
    full_name: string;
    email: string;
  };
}

interface Communication {
  id: string;
  message: string;
  message_type: string;
  created_at: string;
  sender: {
    full_name: string;
  };
}

interface Document {
  id: string;
  document_type: string;
  document_name: string;
  file_url: string;
  file_size: number;
  mime_type: string;
  is_verified: boolean;
  upload_date: string;
  notes: string;
}

const STATUS_COLORS = {
  pending: "bg-yellow-100 text-yellow-800",
  under_review: "bg-blue-100 text-blue-800",
  approved: "bg-green-100 text-green-800",
  rejected: "bg-red-100 text-red-800",
  additional_info_required: "bg-orange-100 text-orange-800",
};

export default function ServiceProviderReview() {
  const { id } = useParams<{ id: string }>();
  const navigate = useNavigate();
  const { user } = useAuth();
  const [application, setApplication] = useState<ApplicationDetails | null>(
    null
  );
  const [communications, setCommunications] = useState<Communication[]>([]);
  const [documents, setDocuments] = useState<Document[]>([]);
  const [loading, setLoading] = useState(true);
  const [actionLoading, setActionLoading] = useState(false);
  const [reviewNotes, setReviewNotes] = useState("");
  const [rejectionReason, setRejectionReason] = useState("");
  const [newMessage, setNewMessage] = useState("");

  useEffect(() => {
    if (id) {
      fetchApplicationDetails();
      fetchCommunications();
      fetchDocuments();
    }
  }, [id]);

  const fetchApplicationDetails = async () => {
    try {
      // Debug: Check current user's role
      console.log("Current user:", user);

      // Debug: Test role access
      const { data: roleTest, error: roleError } = await supabase.rpc(
        "has_enhanced_role",
        { check_role: "community_admin" }
      );
      console.log("Role test result:", roleTest, "Error:", roleError);

      // Debug: Check current user roles
      const { data: userRoles, error: rolesError } = await supabase
        .from("enhanced_user_roles")
        .select("role, is_active, district_id")
        .eq("user_id", user?.id)
        .eq("is_active", true);
      console.log("Current user roles:", userRoles, "Error:", rolesError);

      const { data, error } = await supabase
        .from("service_provider_applications")
        .select(
          `
          *,
          applicant:profiles!applicant_id(full_name, email)
        `
        )
        .eq("id", id)
        .single();

      if (error) {
        console.error("Database error details:", error);
        throw error;
      }

      console.log("Fetched application data:", data);
      setApplication(data);
      setReviewNotes(data.review_notes || "");
      setRejectionReason(data.rejection_reason || "");
    } catch (error) {
      console.error("Error fetching application:", error);
      toast.error("Failed to load application details");
      navigate("/admin/service-providers");
    } finally {
      setLoading(false);
    }
  };

  const fetchCommunications = async () => {
    try {
      const { data, error } = await supabase
        .from("application_communications")
        .select(
          `
          id,
          message,
          message_type,
          created_at,
          sender:profiles!sender_id(full_name)
        `
        )
        .eq("application_id", id)
        .order("created_at", { ascending: true });

      if (error) throw error;
      setCommunications(data || []);
    } catch (error) {
      console.error("Error fetching communications:", error);
    }
  };

  const fetchDocuments = async () => {
    try {
      const { data, error } = await supabase
        .from("application_documents")
        .select("*")
        .eq("application_id", id)
        .order("upload_date", { ascending: false });

      if (error) throw error;
      setDocuments(data || []);
    } catch (error) {
      console.error("Error fetching documents:", error);
    }
  };

  const formatFileSize = (bytes: number) => {
    if (bytes === 0) return "0 Bytes";
    const k = 1024;
    const sizes = ["Bytes", "KB", "MB", "GB"];
    const i = Math.floor(Math.log(bytes) / Math.log(k));
    return parseFloat((bytes / Math.pow(k, i)).toFixed(2)) + " " + sizes[i];
  };

  const getDocumentTypeLabel = (type: string) => {
    const types: Record<string, string> = {
      business_registration: "Business Registration",
      insurance_certificate: "Insurance Certificate",
      tax_certificate: "Tax Certificate",
      license: "Professional License",
      id_document: "ID Document",
      bank_statement: "Bank Statement",
      other: "Other Document",
    };
    return types[type] || type;
  };

  const updateApplicationStatus = async (newStatus: string) => {
    if (!application || !user) return;
<<<<<<< HEAD

=======
    
    // Validate required fields
    if (newStatus === 'rejected' && !rejectionReason.trim()) {
      toast.error('Please provide a rejection reason');
      return;
    }
    
    if (newStatus === 'additional_info_required' && !reviewNotes.trim()) {
      toast.error('Please provide details about what additional information is required');
      return;
    }
    
>>>>>>> 75b95d60
    setActionLoading(true);
    try {
      const updateData: any = {
        status: newStatus,
        reviewed_by: user.id,
        reviewed_at: new Date().toISOString(),
        review_notes: reviewNotes,
      };

      if (newStatus === "rejected") {
        updateData.rejection_reason = rejectionReason;
      }

<<<<<<< HEAD
      console.log("Attempting to update application with data:", updateData);
      console.log("Application ID:", application.id);
      console.log("Current user ID:", user.id);

      const { error } = await supabase
        .from("service_provider_applications")
=======
      // Update the application status first
      const { error: updateError } = await supabase
        .from('service_provider_applications')
>>>>>>> 75b95d60
        .update(updateData)
        .eq("id", application.id);

<<<<<<< HEAD
      if (error) {
        console.error("Update error details:", error);
        throw error;
      }

      // If approved, create service provider profile
      if (newStatus === "approved") {
        await createServiceProviderProfile();
=======
      if (updateError) {
        console.error('Error updating application status:', updateError);
        throw new Error(`Failed to update application status: ${updateError.message}`);
      }

      // If approved, try to create service provider profile
      let profileCreationFailed = false;
      if (newStatus === 'approved') {
        try {
          await createServiceProviderProfile();
        } catch (profileError) {
          console.error('Profile creation failed:', profileError);
          profileCreationFailed = true;
          // Don't fail the entire operation, just warn the user
        }
>>>>>>> 75b95d60
      }

      // Send email notification
      let emailSent = false;
      try {
<<<<<<< HEAD
        await supabase.functions.invoke("send-application-status-email", {
=======
        const emailResponse = await supabase.functions.invoke('send-application-status-email', {
>>>>>>> 75b95d60
          body: {
            applicationId: application.id,
            applicantEmail: application.applicant.email,
            applicantName: application.applicant.full_name,
            businessName: application.business_name,
            status: newStatus,
            reviewNotes: reviewNotes,
            rejectionReason:
              newStatus === "rejected" ? rejectionReason : undefined,
          },
        });
<<<<<<< HEAD
        console.log("Email notification sent successfully");
      } catch (emailError) {
        console.error("Failed to send email notification:", emailError);
        // Don't throw error here as the main action was successful
        toast.error("Status updated but email notification failed to send");
=======
        
        if (emailResponse.error) {
          throw emailResponse.error;
        }
        
        emailSent = true;
        console.log('Email notification sent successfully');
      } catch (emailError) {
        console.error('Failed to send email notification:', emailError);
>>>>>>> 75b95d60
      }

      const statusLabels = {
        approved: "approved",
        rejected: "rejected",
        additional_info_required: "marked as requiring additional information",
      };

<<<<<<< HEAD
      toast.success(
        `Application ${
          statusLabels[newStatus as keyof typeof statusLabels] || newStatus
        } successfully. Email notification sent to applicant.`
      );
      fetchApplicationDetails();
    } catch (error) {
      console.error("Error updating application:", error);
      toast.error("Failed to update application status");
=======
      // Show appropriate success/warning messages
      const baseMessage = `Application ${statusLabels[newStatus as keyof typeof statusLabels] || newStatus} successfully`;
      
      if (profileCreationFailed && emailSent) {
        toast.success(`${baseMessage}. Email sent. Warning: Service provider profile creation failed - please create manually.`);
      } else if (profileCreationFailed && !emailSent) {
        toast.success(`${baseMessage}. Warning: Email notification and profile creation failed.`);
      } else if (!emailSent) {
        toast.success(`${baseMessage}. Warning: Email notification failed to send.`);
      } else {
        toast.success(`${baseMessage}. Email notification sent to applicant.`);
      }
      
      fetchApplicationDetails();
    } catch (error: any) {
      console.error('Error updating application:', error);
      toast.error(error.message || 'Failed to update application status');
>>>>>>> 75b95d60
    } finally {
      setActionLoading(false);
    }
  };

  const createServiceProviderProfile = async () => {
    if (!application) return;

    try {
<<<<<<< HEAD
      // Debug: Log the application data to see what we're working with
      console.log("Application data for profile creation:", {
        applicant_id: application.applicant_id,
        application_id: application.id,
        district_id: application.district_id,
      });

      // Validate required UUIDs to prevent empty string errors
      if (!application.applicant_id || application.applicant_id.trim() === "") {
        throw new Error("Invalid applicant ID");
      }

      if (!application.id || application.id.trim() === "") {
        throw new Error("Invalid application ID");
      }

      // Validate and clean UUID fields - convert empty strings to null
      const validateUUID = (value: any): string | null => {
        if (!value || typeof value !== "string" || value.trim() === "") {
          return null;
        }
        return value.trim();
      };

      const districtId = validateUUID(application.district_id);
      const applicantId = validateUUID(application.applicant_id);
      const applicationId = validateUUID(application.id);

      // Final validation for required fields
      if (!applicantId) {
        throw new Error("Valid applicant ID is required");
      }

      if (!applicationId) {
        throw new Error("Valid application ID is required");
      }

      const profileData = {
        user_id: applicantId,
        application_id: applicationId,
        district_id: districtId, // This can be null
=======
      // Get the applicant's district_id from their profile
      const { data: applicantProfile, error: profileError } = await supabase
        .from('profiles')
        .select('district_id')
        .eq('id', application.applicant_id)
        .single();

      if (profileError) {
        console.error('Error fetching applicant profile:', profileError);
        throw new Error('Failed to get applicant district information');
      }

      const profileData = {
        user_id: application.applicant_id,
        application_id: application.id,
        district_id: applicantProfile.district_id,
>>>>>>> 75b95d60
        business_name: application.business_name,
        business_type: application.business_type,
        business_description: application.business_description,
        services_offered: application.services_offered,
        service_categories: application.service_categories,
        contact_phone: application.contact_phone,
        contact_email: application.contact_email,
        business_address: application.business_address,
        website_url: application.website_url,
        social_media: application.social_media,
        is_active: true,
        is_verified: true,
      };

      console.log("Profile data to insert:", profileData);

      const { error } = await supabase
        .from("service_provider_profiles")
        .insert(profileData);

      if (error) throw error;

      // Update the user's main profile to set account_status to approved and is_active to true
      const { error: profileUpdateError } = await supabase
        .from("profiles")
        .update({
          account_status: "approved",
          is_active: true,
        })
        .eq("user_id", applicantId);

      if (profileUpdateError) {
        console.error("Error updating user profile:", profileUpdateError);
        throw profileUpdateError;
      }

      console.log(
        "User profile updated successfully - account_status: approved, is_active: true"
      );
    } catch (error) {
      console.error("Error creating provider profile:", error);
      throw error;
    }
  };

  const sendMessage = async () => {
    if (!newMessage.trim() || !application || !user) return;

    try {
      const { error } = await supabase
        .from("application_communications")
        .insert({
          application_id: application.id,
          sender_id: user.id,
          message: newMessage,
          message_type: "note",
          is_internal: false,
        });

      if (error) throw error;

      setNewMessage("");
      fetchCommunications();
      toast.success("Message sent successfully");
    } catch (error) {
      console.error("Error sending message:", error);
      toast.error("Failed to send message");
    }
  };

  if (loading) {
    return (
      <div className="container mx-auto px-4 py-8">
        <div className="flex items-center justify-center h-64">
          <div className="animate-spin rounded-full h-8 w-8 border-b-2 border-primary"></div>
        </div>
      </div>
    );
  }

  if (!application) {
    return (
      <div className="container mx-auto px-4 py-8">
        <Alert>
          <AlertCircle className="h-4 w-4" />
          <AlertDescription>Application not found</AlertDescription>
        </Alert>
      </div>
    );
  }

  return (
    <div className="container mx-auto px-4 py-8">
      <div className="mb-6">
        <Button
          variant="ghost"
          onClick={() => navigate("/admin/service-providers")}
          className="mb-4"
        >
          <ArrowLeft className="h-4 w-4 mr-2" />
          Back to Applications
        </Button>

        <div className="flex items-center justify-between">
          <div className="flex items-center gap-4">
            <Avatar className="h-12 w-12">
              <AvatarFallback>
                {application.business_name.slice(0, 2).toUpperCase()}
              </AvatarFallback>
            </Avatar>
            <div>
              <h1 className="text-3xl font-bold">
                {application.business_name}
              </h1>
              <p className="text-muted-foreground">
                Application Review • {application.business_type}
              </p>
            </div>
          </div>

          <div className="flex gap-2">
            <Badge
              className={
                STATUS_COLORS[application.status as keyof typeof STATUS_COLORS]
              }
            >
              {application.status.replace("_", " ").toUpperCase()}
            </Badge>
          </div>
        </div>
      </div>

      <div className="grid grid-cols-1 lg:grid-cols-3 gap-6">
        {/* Main Content */}
        <div className="lg:col-span-2 space-y-6">
          {/* Business Information */}
          <Card>
            <CardHeader>
              <CardTitle className="flex items-center gap-2">
                <Building className="h-5 w-5" />
                Business Information
              </CardTitle>
            </CardHeader>
            <CardContent className="space-y-4">
              <div className="grid grid-cols-1 md:grid-cols-2 gap-4">
                <div>
                  <Label className="text-sm font-medium">Business Name</Label>
                  <p className="text-sm text-muted-foreground mt-1">
                    {application.business_name}
                  </p>
                </div>
                <div>
                  <Label className="text-sm font-medium">Business Type</Label>
                  <p className="text-sm text-muted-foreground mt-1">
                    {application.business_type}
                  </p>
                </div>
                <div>
                  <Label className="text-sm font-medium">
                    Registration Number
                  </Label>
                  <p className="text-sm text-muted-foreground mt-1">
                    {application.business_registration_number || "Not provided"}
                  </p>
                </div>
                <div>
                  <Label className="text-sm font-medium">Tax ID</Label>
                  <p className="text-sm text-muted-foreground mt-1">
                    {application.tax_id || "Not provided"}
                  </p>
                </div>
              </div>

              {application.business_description && (
                <div>
                  <Label className="text-sm font-medium">
                    Business Description
                  </Label>
                  <p className="text-sm text-muted-foreground mt-1">
                    {application.business_description}
                  </p>
                </div>
              )}
            </CardContent>
          </Card>

          {/* Contact Information */}
          <Card>
            <CardHeader>
              <CardTitle className="flex items-center gap-2">
                <User className="h-5 w-5" />
                Contact Information
              </CardTitle>
            </CardHeader>
            <CardContent className="space-y-4">
              <div className="grid grid-cols-1 md:grid-cols-2 gap-4">
                <div className="flex items-center gap-3">
                  <User className="h-4 w-4 text-muted-foreground" />
                  <div>
                    <Label className="text-sm font-medium">
                      Contact Person
                    </Label>
                    <p className="text-sm text-muted-foreground">
                      {application.contact_person}
                    </p>
                  </div>
                </div>

                <div className="flex items-center gap-3">
                  <Phone className="h-4 w-4 text-muted-foreground" />
                  <div>
                    <Label className="text-sm font-medium">Phone</Label>
                    <p className="text-sm text-muted-foreground">
                      {application.contact_phone}
                    </p>
                  </div>
                </div>

                <div className="flex items-center gap-3">
                  <Mail className="h-4 w-4 text-muted-foreground" />
                  <div>
                    <Label className="text-sm font-medium">Email</Label>
                    <p className="text-sm text-muted-foreground">
                      {application.contact_email}
                    </p>
                  </div>
                </div>

                {application.website_url && (
                  <div className="flex items-center gap-3">
                    <Globe className="h-4 w-4 text-muted-foreground" />
                    <div>
                      <Label className="text-sm font-medium">Website</Label>
                      <a
                        href={application.website_url}
                        target="_blank"
                        rel="noopener noreferrer"
                        className="text-sm text-primary hover:underline"
                      >
                        {application.website_url}
                      </a>
                    </div>
                  </div>
                )}
              </div>

              <div className="flex items-start gap-3">
                <MapPin className="h-4 w-4 text-muted-foreground mt-0.5" />
                <div>
                  <Label className="text-sm font-medium">
                    Business Address
                  </Label>
                  <p className="text-sm text-muted-foreground mt-1">
                    {application.business_address}
                  </p>
                </div>
              </div>
            </CardContent>
          </Card>

          {/* Services */}
          <Card>
            <CardHeader>
              <CardTitle>Services & Categories</CardTitle>
            </CardHeader>
            <CardContent className="space-y-4">
              <div>
                <Label className="text-sm font-medium">
                  Service Categories
                </Label>
                <div className="flex flex-wrap gap-2 mt-2">
                  {application.service_categories.map((category) => (
                    <Badge key={category} variant="secondary">
                      {category}
                    </Badge>
                  ))}
                </div>
              </div>

              {application.services_offered.length > 0 && (
                <div>
                  <Label className="text-sm font-medium">
                    Specific Services
                  </Label>
                  <div className="flex flex-wrap gap-2 mt-2">
                    {application.services_offered.map((service) => (
                      <Badge key={service} variant="outline">
                        {service}
                      </Badge>
                    ))}
                  </div>
                </div>
              )}

              {application.experience_years && (
                <div>
                  <Label className="text-sm font-medium">Experience</Label>
                  <p className="text-sm text-muted-foreground mt-1">
                    {application.experience_years} years
                  </p>
                </div>
              )}
            </CardContent>
          </Card>

          {/* Uploaded Documents */}
          <Card>
            <CardHeader>
              <CardTitle className="flex items-center gap-2">
                <FileText className="h-5 w-5" />
                Uploaded Documents
              </CardTitle>
              <CardDescription>
                Documents submitted by the applicant for verification
              </CardDescription>
            </CardHeader>
            <CardContent>
              {documents.length === 0 ? (
                <div className="text-center py-8">
                  <FileText className="h-12 w-12 text-muted-foreground mx-auto mb-4" />
                  <p className="text-muted-foreground">
                    No documents uploaded yet
                  </p>
                </div>
              ) : (
                <div className="space-y-3">
                  {documents.map((doc) => (
                    <div
                      key={doc.id}
                      className="flex items-center justify-between p-4 border rounded-lg"
                    >
                      <div className="flex items-center gap-3">
                        <div className="p-2 rounded-full bg-primary/10">
                          <FileText className="h-4 w-4 text-primary" />
                        </div>
                        <div>
                          <p className="font-medium">{doc.document_name}</p>
                          <div className="flex items-center gap-4 text-sm text-muted-foreground">
                            <span>
                              {getDocumentTypeLabel(doc.document_type)}
                            </span>
                            <span>{formatFileSize(doc.file_size || 0)}</span>
                            <span>
                              {new Date(doc.upload_date).toLocaleDateString()}
                            </span>
                          </div>
                          {doc.notes && (
                            <p className="text-xs text-muted-foreground mt-1">
                              Note: {doc.notes}
                            </p>
                          )}
                        </div>
                      </div>
                      <div className="flex items-center gap-2">
                        {doc.is_verified && (
                          <Badge
                            variant="outline"
                            className="text-green-600 border-green-200"
                          >
                            <CheckCircle className="h-3 w-3 mr-1" />
                            Verified
                          </Badge>
                        )}
                        <Button
                          variant="outline"
                          size="sm"
                          onClick={() => window.open(doc.file_url, "_blank")}
                        >
                          <Eye className="h-4 w-4 mr-1" />
                          View
                        </Button>
                        <Button
                          variant="outline"
                          size="sm"
                          onClick={() => {
                            const link = document.createElement("a");
                            link.href = doc.file_url;
                            link.download = doc.document_name;
                            document.body.appendChild(link);
                            link.click();
                            document.body.removeChild(link);
                          }}
                        >
                          <Download className="h-4 w-4 mr-1" />
                          Download
                        </Button>
                      </div>
                    </div>
                  ))}
                </div>
              )}
            </CardContent>
          </Card>

          {/* Communications */}
          <Card>
            <CardHeader>
              <CardTitle className="flex items-center gap-2">
                <MessageSquare className="h-5 w-5" />
                Communications
              </CardTitle>
            </CardHeader>
            <CardContent className="space-y-4">
              <div className="space-y-3 max-h-64 overflow-y-auto">
                {communications.length === 0 ? (
                  <p className="text-sm text-muted-foreground text-center py-4">
                    No communications yet
                  </p>
                ) : (
                  communications.map((comm) => (
                    <div
                      key={comm.id}
                      className="flex gap-3 p-3 bg-muted rounded-lg"
                    >
                      <Avatar className="h-8 w-8">
                        <AvatarFallback>
                          {comm.sender.full_name.slice(0, 2).toUpperCase()}
                        </AvatarFallback>
                      </Avatar>
                      <div className="flex-1">
                        <div className="flex items-center gap-2 mb-1">
                          <p className="text-sm font-medium">
                            {comm.sender.full_name}
                          </p>
                          <p className="text-xs text-muted-foreground">
                            {new Date(comm.created_at).toLocaleString()}
                          </p>
                        </div>
                        <p className="text-sm">{comm.message}</p>
                      </div>
                    </div>
                  ))
                )}
              </div>

              <Separator />

              <div className="flex gap-2">
                <Textarea
                  placeholder="Add a note or message..."
                  value={newMessage}
                  onChange={(e) => setNewMessage(e.target.value)}
                  rows={2}
                />
                <Button onClick={sendMessage} disabled={!newMessage.trim()}>
                  <Send className="h-4 w-4" />
                </Button>
              </div>
            </CardContent>
          </Card>
        </div>

        {/* Sidebar */}
        <div className="space-y-6">
          {/* Application Status */}
          <Card>
            <CardHeader>
              <CardTitle>Application Status</CardTitle>
            </CardHeader>
            <CardContent className="space-y-4">
              <div className="text-center">
                <Badge
                  className={`${
                    STATUS_COLORS[
                      application.status as keyof typeof STATUS_COLORS
                    ]
                  } text-lg px-4 py-2`}
                >
                  {application.status.replace("_", " ").toUpperCase()}
                </Badge>
              </div>

              <div className="space-y-2 text-sm">
                <div className="flex items-center gap-2">
                  <Calendar className="h-4 w-4 text-muted-foreground" />
                  <span>
                    Applied:{" "}
                    {new Date(application.created_at).toLocaleDateString()}
                  </span>
                </div>
                {application.updated_at !== application.created_at && (
                  <div className="flex items-center gap-2">
                    <Clock className="h-4 w-4 text-muted-foreground" />
                    <span>
                      Updated:{" "}
                      {new Date(application.updated_at).toLocaleDateString()}
                    </span>
                  </div>
                )}
              </div>
            </CardContent>
          </Card>

          {/* Review Actions */}
          {application.status !== "approved" &&
            application.status !== "rejected" && (
              <Card>
                <CardHeader>
                  <CardTitle>Review Actions</CardTitle>
                </CardHeader>
                <CardContent className="space-y-4">
                  <div>
                    <Label htmlFor="reviewNotes">Review Notes</Label>
                    <Textarea
                      id="reviewNotes"
                      value={reviewNotes}
                      onChange={(e) => setReviewNotes(e.target.value)}
                      placeholder="Add internal notes about this application..."
                      rows={3}
                    />
                  </div>

                  {application.status !== "rejected" && (
                    <Button
                      className="w-full bg-green-600 hover:bg-green-700 text-white"
                      onClick={() => updateApplicationStatus("approved")}
                      disabled={actionLoading}
                    >
                      <CheckCircle className="h-4 w-4 mr-2" />
                      Approve Application
                    </Button>
                  )}

                  <div>
                    <Label htmlFor="rejectionReason">Rejection Reason</Label>
                    <Textarea
                      id="rejectionReason"
                      value={rejectionReason}
                      onChange={(e) => setRejectionReason(e.target.value)}
                      placeholder="Reason for rejection (optional)..."
                      rows={2}
                    />
                  </div>

                  <Button
                    variant="destructive"
                    className="w-full"
                    onClick={() => updateApplicationStatus("rejected")}
                    disabled={actionLoading}
                  >
                    <XCircle className="h-4 w-4 mr-2" />
                    Reject Application
                  </Button>

                  <Button
                    variant="outline"
                    className="w-full"
                    onClick={() =>
                      updateApplicationStatus("additional_info_required")
                    }
                    disabled={actionLoading}
                  >
                    <AlertCircle className="h-4 w-4 mr-2" />
                    Request More Info
                  </Button>
                </CardContent>
              </Card>
            )}
        </div>
      </div>
    </div>
  );
}<|MERGE_RESOLUTION|>--- conflicted
+++ resolved
@@ -239,22 +239,20 @@
 
   const updateApplicationStatus = async (newStatus: string) => {
     if (!application || !user) return;
-<<<<<<< HEAD
-
-=======
-    
+
     // Validate required fields
-    if (newStatus === 'rejected' && !rejectionReason.trim()) {
-      toast.error('Please provide a rejection reason');
+    if (newStatus === "rejected" && !rejectionReason.trim()) {
+      toast.error("Please provide a rejection reason");
       return;
     }
-    
-    if (newStatus === 'additional_info_required' && !reviewNotes.trim()) {
-      toast.error('Please provide details about what additional information is required');
+
+    if (newStatus === "additional_info_required" && !reviewNotes.trim()) {
+      toast.error(
+        "Please provide details about what additional information is required"
+      );
       return;
     }
-    
->>>>>>> 75b95d60
+
     setActionLoading(true);
     try {
       const updateData: any = {
@@ -268,22 +266,15 @@
         updateData.rejection_reason = rejectionReason;
       }
 
-<<<<<<< HEAD
       console.log("Attempting to update application with data:", updateData);
       console.log("Application ID:", application.id);
       console.log("Current user ID:", user.id);
 
       const { error } = await supabase
         .from("service_provider_applications")
-=======
-      // Update the application status first
-      const { error: updateError } = await supabase
-        .from('service_provider_applications')
->>>>>>> 75b95d60
         .update(updateData)
         .eq("id", application.id);
 
-<<<<<<< HEAD
       if (error) {
         console.error("Update error details:", error);
         throw error;
@@ -292,33 +283,12 @@
       // If approved, create service provider profile
       if (newStatus === "approved") {
         await createServiceProviderProfile();
-=======
-      if (updateError) {
-        console.error('Error updating application status:', updateError);
-        throw new Error(`Failed to update application status: ${updateError.message}`);
-      }
-
-      // If approved, try to create service provider profile
-      let profileCreationFailed = false;
-      if (newStatus === 'approved') {
-        try {
-          await createServiceProviderProfile();
-        } catch (profileError) {
-          console.error('Profile creation failed:', profileError);
-          profileCreationFailed = true;
-          // Don't fail the entire operation, just warn the user
-        }
->>>>>>> 75b95d60
       }
 
       // Send email notification
       let emailSent = false;
       try {
-<<<<<<< HEAD
         await supabase.functions.invoke("send-application-status-email", {
-=======
-        const emailResponse = await supabase.functions.invoke('send-application-status-email', {
->>>>>>> 75b95d60
           body: {
             applicationId: application.id,
             applicantEmail: application.applicant.email,
@@ -330,23 +300,11 @@
               newStatus === "rejected" ? rejectionReason : undefined,
           },
         });
-<<<<<<< HEAD
         console.log("Email notification sent successfully");
       } catch (emailError) {
         console.error("Failed to send email notification:", emailError);
         // Don't throw error here as the main action was successful
         toast.error("Status updated but email notification failed to send");
-=======
-        
-        if (emailResponse.error) {
-          throw emailResponse.error;
-        }
-        
-        emailSent = true;
-        console.log('Email notification sent successfully');
-      } catch (emailError) {
-        console.error('Failed to send email notification:', emailError);
->>>>>>> 75b95d60
       }
 
       const statusLabels = {
@@ -355,7 +313,6 @@
         additional_info_required: "marked as requiring additional information",
       };
 
-<<<<<<< HEAD
       toast.success(
         `Application ${
           statusLabels[newStatus as keyof typeof statusLabels] || newStatus
@@ -365,25 +322,6 @@
     } catch (error) {
       console.error("Error updating application:", error);
       toast.error("Failed to update application status");
-=======
-      // Show appropriate success/warning messages
-      const baseMessage = `Application ${statusLabels[newStatus as keyof typeof statusLabels] || newStatus} successfully`;
-      
-      if (profileCreationFailed && emailSent) {
-        toast.success(`${baseMessage}. Email sent. Warning: Service provider profile creation failed - please create manually.`);
-      } else if (profileCreationFailed && !emailSent) {
-        toast.success(`${baseMessage}. Warning: Email notification and profile creation failed.`);
-      } else if (!emailSent) {
-        toast.success(`${baseMessage}. Warning: Email notification failed to send.`);
-      } else {
-        toast.success(`${baseMessage}. Email notification sent to applicant.`);
-      }
-      
-      fetchApplicationDetails();
-    } catch (error: any) {
-      console.error('Error updating application:', error);
-      toast.error(error.message || 'Failed to update application status');
->>>>>>> 75b95d60
     } finally {
       setActionLoading(false);
     }
@@ -393,7 +331,6 @@
     if (!application) return;
 
     try {
-<<<<<<< HEAD
       // Debug: Log the application data to see what we're working with
       console.log("Application data for profile creation:", {
         applicant_id: application.applicant_id,
@@ -435,24 +372,6 @@
         user_id: applicantId,
         application_id: applicationId,
         district_id: districtId, // This can be null
-=======
-      // Get the applicant's district_id from their profile
-      const { data: applicantProfile, error: profileError } = await supabase
-        .from('profiles')
-        .select('district_id')
-        .eq('id', application.applicant_id)
-        .single();
-
-      if (profileError) {
-        console.error('Error fetching applicant profile:', profileError);
-        throw new Error('Failed to get applicant district information');
-      }
-
-      const profileData = {
-        user_id: application.applicant_id,
-        application_id: application.id,
-        district_id: applicantProfile.district_id,
->>>>>>> 75b95d60
         business_name: application.business_name,
         business_type: application.business_type,
         business_description: application.business_description,
