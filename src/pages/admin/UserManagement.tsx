--- conflicted
+++ resolved
@@ -129,13 +129,13 @@
     vehicleNumber?: string;
     familySize?: number;
     specialization?: string;
-<<<<<<< HEAD
+    access_expires_at?: string; // For guest users
   }>({
     name: "",
     email: "",
     phone: "",
     unit: "",
-    role: "",
+    role: "resident",
     status: "",
     password: "",
     confirmPassword: "",
@@ -148,28 +148,7 @@
     vehicleNumber: "",
     familySize: 1,
     specialization: "",
-=======
-    access_expires_at?: string; // For guest users
-  }>({ 
-    name: '', 
-    email: '', 
-    phone: '', 
-    unit: '', 
-    role: 'resident', 
-    status: '',
-    password: '',
-    confirmPassword: '',
-    emergencyContactName: '',
-    emergencyContactPhone: '',
-    shiftType: '',
-    badgeId: '',
-    yearsExperience: '',
-    certificationsText: '',
-    vehicleNumber: '',
-    familySize: 1,
-    specialization: '',
-    access_expires_at: ''
->>>>>>> 75b95d60
+    access_expires_at: "",
   });
   const [editingId, setEditingId] = useState<string | null>(null);
   const [users, setUsers] = useState<User[]>([]);
@@ -430,9 +409,9 @@
   };
 
   const roles = [
-<<<<<<< HEAD
     { value: "all", label: t.allRoles },
     { value: "resident", label: t.resident },
+    { value: "guest", label: "Guest" },
     ...(isModuleEnabled("security")
       ? [{ value: "security_officer", label: t.security }]
       : []),
@@ -442,16 +421,6 @@
           { value: "maintenance_staff", label: t.maintenance },
         ]
       : []),
-=======
-    { value: 'all', label: t.allRoles },
-    { value: 'resident', label: t.resident },
-    { value: 'guest', label: 'Guest' },
-    ...(isModuleEnabled('security') ? [{ value: 'security_officer', label: t.security }] : []),
-    ...(isModuleEnabled('facilities') ? [
-      { value: 'facility_manager', label: 'Facility Manager' },
-      { value: 'maintenance_staff', label: t.maintenance }
-    ] : [])
->>>>>>> 75b95d60
   ];
 
   const statuses = [
@@ -465,7 +434,6 @@
 
   const getRoleColor = (role: string) => {
     switch (role) {
-<<<<<<< HEAD
       case "state_admin":
         return "bg-purple-100 text-purple-800";
       case "community_admin":
@@ -482,20 +450,10 @@
         return "bg-emerald-100 text-emerald-800";
       case "resident":
         return "bg-green-100 text-green-800";
+      case "guest":
+        return "bg-yellow-100 text-yellow-800";
       default:
         return "bg-gray-100 text-gray-800";
-=======
-      case 'state_admin': return 'bg-purple-100 text-purple-800';
-      case 'community_admin': return 'bg-purple-50 text-purple-700';
-      case 'district_coordinator': return 'bg-indigo-100 text-indigo-800';
-      case 'security_officer': return 'bg-blue-100 text-blue-800';
-      case 'maintenance_staff': return 'bg-orange-100 text-orange-800';
-      case 'service_provider': return 'bg-cyan-100 text-cyan-800';
-      case 'community_leader': return 'bg-emerald-100 text-emerald-800';
-      case 'resident': return 'bg-green-100 text-green-800';
-      case 'guest': return 'bg-yellow-100 text-yellow-800';
-      default: return 'bg-gray-100 text-gray-800';
->>>>>>> 75b95d60
     }
   };
 
@@ -516,7 +474,6 @@
 
   const getRoleText = (role: string) => {
     switch (role) {
-<<<<<<< HEAD
       case "state_admin":
         return t.admin;
       case "community_admin":
@@ -533,20 +490,10 @@
         return "Community Leader";
       case "resident":
         return t.resident;
+      case "guest":
+        return "Guest";
       default:
         return role.replace("_", " ").replace(/\b\w/g, (l) => l.toUpperCase());
-=======
-      case 'state_admin': return t.admin;
-      case 'community_admin': return 'Community Admin';
-      case 'district_coordinator': return 'District Coordinator';
-      case 'security_officer': return t.security;
-      case 'maintenance_staff': return t.maintenance;
-      case 'service_provider': return 'Service Provider';
-      case 'community_leader': return 'Community Leader';
-      case 'resident': return t.resident;
-      case 'guest': return 'Guest';
-      default: return role.replace('_', ' ').replace(/\b\w/g, l => l.toUpperCase());
->>>>>>> 75b95d60
     }
   };
 
@@ -632,11 +579,7 @@
     // For residents and guests, no password or status required
     // Residents use invite flow, guests get temporary passwords from backend
     // For other roles, password validation is still required
-<<<<<<< HEAD
-    if (!editingId && form.role !== "resident") {
-=======
-    if (!editingId && form.role !== 'resident' && form.role !== 'guest') {
->>>>>>> 75b95d60
+    if (!editingId && form.role !== "resident" && form.role !== "guest") {
       if (!form.password) {
         toast({
           title: "Error",
@@ -663,27 +606,21 @@
       }
     }
 
-<<<<<<< HEAD
-    // For non-residents, status is required
-    if (form.role !== "resident" && !form.status) {
+    // For staff roles (not residents or guests), status is required
+    if (form.role !== "resident" && form.role !== "guest" && !form.status) {
       toast({
         title: t.createUser,
         description: "Please select account status.",
       });
-=======
-    // For staff roles (not residents or guests), status is required
-    if (form.role !== 'resident' && form.role !== 'guest' && !form.status) {
-      toast({ title: t.createUser, description: 'Please select account status.' });
->>>>>>> 75b95d60
       return;
     }
 
     // For guests, expiration date is required
-    if (form.role === 'guest' && !form.access_expires_at) {
-      toast({ 
-        title: 'Error', 
-        description: 'Please select an expiration date for guest access.',
-        variant: 'destructive' 
+    if (form.role === "guest" && !form.access_expires_at) {
+      toast({
+        title: "Error",
+        description: "Please select an expiration date for guest access.",
+        variant: "destructive",
       });
       return;
     }
@@ -733,13 +670,8 @@
           role: form.role,
         };
 
-<<<<<<< HEAD
-        // Only include password and status for non-residents
-        if (form.role !== "resident") {
-=======
         // Only include password and status for non-residents and non-guests
-        if (form.role !== 'resident' && form.role !== 'guest') {
->>>>>>> 75b95d60
+        if (form.role !== "resident" && form.role !== "guest") {
           requestBody.password = form.password;
           requestBody.status = form.status;
         }
@@ -749,23 +681,17 @@
           requestBody.unit_number = form.unit;
         }
 
-<<<<<<< HEAD
+        // Add expiration date for guests
+        if (form.role === "guest" && form.access_expires_at) {
+          requestBody.access_expires_at = form.access_expires_at;
+        }
+
         const { data, error } = await supabase.functions.invoke(
           "admin-create-user",
           {
             body: requestBody,
           }
         );
-=======
-        // Add expiration date for guests
-        if (form.role === 'guest' && form.access_expires_at) {
-          requestBody.access_expires_at = form.access_expires_at;
-        }
-
-        const { data, error } = await supabase.functions.invoke('admin-create-user', {
-          body: requestBody
-        });
->>>>>>> 75b95d60
 
         if (error) throw error;
 
@@ -774,13 +700,12 @@
 
       setIsCreateOpen(false);
       setEditingId(null);
-<<<<<<< HEAD
       setForm({
         name: "",
         email: "",
         phone: "",
         unit: "",
-        role: "",
+        role: "resident",
         status: "",
         password: "",
         confirmPassword: "",
@@ -793,13 +718,7 @@
         vehicleNumber: "",
         familySize: 1,
         specialization: "",
-=======
-      setForm({ 
-        name: '', email: '', phone: '', unit: '', role: 'resident', status: '', password: '', confirmPassword: '',
-        emergencyContactName: '', emergencyContactPhone: '', shiftType: '', badgeId: '', 
-        yearsExperience: '', certificationsText: '', vehicleNumber: '', familySize: 1, specialization: '',
-        access_expires_at: ''
->>>>>>> 75b95d60
+        access_expires_at: "",
       });
       fetchUsers(); // Refresh the user list
     } catch (error) {
@@ -1038,19 +957,25 @@
               {/* Role Selection - Always shown first */}
               <div className="space-y-2">
                 <Label htmlFor="role">{t.role} *</Label>
-                <Select value={form.role || 'resident'} onValueChange={handleRoleChange}>
+                <Select
+                  value={form.role || "resident"}
+                  onValueChange={handleRoleChange}
+                >
                   <SelectTrigger>
                     <SelectValue placeholder={t.selectRole} />
                   </SelectTrigger>
                   <SelectContent>
                     {roles.slice(1).map((role) => {
-                      const isDisabled = 
-                        (role.value === 'security_officer' && !isModuleEnabled('security')) ||
-                        ((role.value === 'facility_manager' || role.value === 'maintenance_staff') && !isModuleEnabled('facilities'));
-                      
+                      const isDisabled =
+                        (role.value === "security_officer" &&
+                          !isModuleEnabled("security")) ||
+                        ((role.value === "facility_manager" ||
+                          role.value === "maintenance_staff") &&
+                          !isModuleEnabled("facilities"));
+
                       return (
-                        <SelectItem 
-                          key={role.value} 
+                        <SelectItem
+                          key={role.value}
                           value={role.value}
                           disabled={isDisabled}
                         >
@@ -1150,83 +1075,100 @@
                       />
                     </div>
                   </div>
-<<<<<<< HEAD
-
-                  {/* Hidden role field defaulted to resident */}
-                  <input type="hidden" value="resident" />
-=======
                 </>
-              ) : form.role === 'guest' ? (
+              ) : form.role === "guest" ? (
                 <>
                   {/* Guest-specific form */}
                   <div className="space-y-3 p-4 bg-yellow-50 rounded-lg">
                     <div className="flex items-center gap-2 mb-2">
                       <UserPlus className="h-4 w-4 text-yellow-600" />
                       <span className="text-sm font-medium text-yellow-800">
-                        {language === 'en' ? 'Creating New Guest' : 'Mencipta Tetamu Baru'}
+                        {language === "en"
+                          ? "Creating New Guest"
+                          : "Mencipta Tetamu Baru"}
                       </span>
                     </div>
                     <p className="text-xs text-yellow-700">
-                      {language === 'en' 
-                        ? 'Guest users will receive temporary credentials with an expiration date.'
-                        : 'Pengguna tetamu akan menerima kelayakan sementara dengan tarikh tamat tempoh.'
-                      }
+                      {language === "en"
+                        ? "Guest users will receive temporary credentials with an expiration date."
+                        : "Pengguna tetamu akan menerima kelayakan sementara dengan tarikh tamat tempoh."}
                     </p>
                   </div>
-                  
+
                   <div className="grid grid-cols-2 gap-4">
                     <div className="space-y-2">
                       <Label htmlFor="name">{t.fullName} *</Label>
-                      <Input 
-                        id="name" 
-                        placeholder={t.fullName} 
-                        value={form.name} 
-                        onChange={(e) => setForm(prev => ({ ...prev, name: e.target.value }))} 
+                      <Input
+                        id="name"
+                        placeholder={t.fullName}
+                        value={form.name}
+                        onChange={(e) =>
+                          setForm((prev) => ({ ...prev, name: e.target.value }))
+                        }
                       />
                     </div>
                     <div className="space-y-2">
                       <Label htmlFor="email">{t.email} *</Label>
-                      <Input 
-                        id="email" 
-                        type="email" 
-                        placeholder={t.email} 
-                        value={form.email} 
-                        onChange={(e) => setForm(prev => ({ ...prev, email: e.target.value }))} 
-                        disabled={!!editingId} 
+                      <Input
+                        id="email"
+                        type="email"
+                        placeholder={t.email}
+                        value={form.email}
+                        onChange={(e) =>
+                          setForm((prev) => ({
+                            ...prev,
+                            email: e.target.value,
+                          }))
+                        }
+                        disabled={!!editingId}
                       />
                     </div>
                   </div>
-                  
+
                   {/* Guest-specific fields */}
                   <div className="grid grid-cols-2 gap-4">
                     <div className="space-y-2">
-                      <Label htmlFor="access_expires_at">Access Expires *</Label>
-                      <Input 
-                        id="access_expires_at" 
-                        type="date" 
-                        value={form.access_expires_at} 
-                        onChange={(e) => setForm(prev => ({ ...prev, access_expires_at: e.target.value }))} 
+                      <Label htmlFor="access_expires_at">
+                        Access Expires *
+                      </Label>
+                      <Input
+                        id="access_expires_at"
+                        type="date"
+                        value={form.access_expires_at}
+                        onChange={(e) =>
+                          setForm((prev) => ({
+                            ...prev,
+                            access_expires_at: e.target.value,
+                          }))
+                        }
                       />
                     </div>
                     <div className="space-y-2">
                       <Label htmlFor="phone">{t.phone}</Label>
-                      <Input 
-                        id="phone" 
-                        placeholder={language === 'en' ? 'e.g. +60123456789' : 'cth: +60123456789'} 
-                        value={form.phone} 
-                        onChange={(e) => setForm(prev => ({ ...prev, phone: e.target.value }))} 
+                      <Input
+                        id="phone"
+                        placeholder={
+                          language === "en"
+                            ? "e.g. +60123456789"
+                            : "cth: +60123456789"
+                        }
+                        value={form.phone}
+                        onChange={(e) =>
+                          setForm((prev) => ({
+                            ...prev,
+                            phone: e.target.value,
+                          }))
+                        }
                       />
                     </div>
                   </div>
->>>>>>> 75b95d60
                 </>
               ) : (
                 <>
                   {/* Full form for staff roles */}
                   <div className="grid grid-cols-2 gap-4">
                     <div className="space-y-2">
-<<<<<<< HEAD
-                      <Label htmlFor="name">{t.fullName}</Label>
+                      <Label htmlFor="name">{t.fullName} *</Label>
                       <Input
                         id="name"
                         placeholder={t.fullName}
@@ -1237,7 +1179,7 @@
                       />
                     </div>
                     <div className="space-y-2">
-                      <Label htmlFor="email">{t.email}</Label>
+                      <Label htmlFor="email">{t.email} *</Label>
                       <Input
                         id="email"
                         type="email"
@@ -1251,23 +1193,14 @@
                         }
                         disabled={!!editingId}
                       />
-=======
-                      <Label htmlFor="name">{t.fullName} *</Label>
-                      <Input id="name" placeholder={t.fullName} value={form.name} onChange={(e) => setForm(prev => ({ ...prev, name: e.target.value }))} />
-                    </div>
-                    <div className="space-y-2">
-                      <Label htmlFor="email">{t.email} *</Label>
-                      <Input id="email" type="email" placeholder={t.email} value={form.email} onChange={(e) => setForm(prev => ({ ...prev, email: e.target.value }))} disabled={!!editingId} />
->>>>>>> 75b95d60
                     </div>
                   </div>
 
                   {/* Password fields for staff roles only (not guests) */}
-                  {!editingId && form.role !== 'guest' && (
+                  {!editingId && form.role !== "guest" && (
                     <div className="grid grid-cols-2 gap-4">
                       <div className="space-y-2">
-<<<<<<< HEAD
-                        <Label htmlFor="password">{t.password}</Label>
+                        <Label htmlFor="password">{t.password} *</Label>
                         <Input
                           id="password"
                           type="password"
@@ -1283,7 +1216,7 @@
                       </div>
                       <div className="space-y-2">
                         <Label htmlFor="confirmPassword">
-                          {t.confirmPassword}
+                          {t.confirmPassword} *
                         </Label>
                         <Input
                           id="confirmPassword"
@@ -1296,25 +1229,6 @@
                               confirmPassword: e.target.value,
                             }))
                           }
-=======
-                        <Label htmlFor="password">{t.password} *</Label>
-                        <Input 
-                          id="password" 
-                          type="password" 
-                          placeholder={t.password} 
-                          value={form.password} 
-                          onChange={(e) => setForm(prev => ({ ...prev, password: e.target.value }))} 
-                        />
-                      </div>
-                      <div className="space-y-2">
-                        <Label htmlFor="confirmPassword">{t.confirmPassword} *</Label>
-                        <Input 
-                          id="confirmPassword" 
-                          type="password" 
-                          placeholder={t.confirmPassword} 
-                          value={form.confirmPassword} 
-                          onChange={(e) => setForm(prev => ({ ...prev, confirmPassword: e.target.value }))} 
->>>>>>> 75b95d60
                         />
                       </div>
                     </div>
@@ -1390,42 +1304,28 @@
                         </SelectContent>
                       </Select>
                     </div>
-<<<<<<< HEAD
-                    <div className="space-y-2">
-                      <Label htmlFor="status">{t.status}</Label>
-                      <Select
-                        value={form.status}
-                        onValueChange={(v) =>
-                          setForm((prev) => ({
-                            ...prev,
-                            status: v as User["status"],
-                          }))
-                        }
-                      >
-                        <SelectTrigger>
-                          <SelectValue placeholder={t.selectStatus} />
-                        </SelectTrigger>
-                        <SelectContent>
-                          {statuses.slice(1).map((status) => (
-                            <SelectItem key={status.value} value={status.value}>
-                              {status.label}
-                            </SelectItem>
-                          ))}
-                        </SelectContent>
-                      </Select>
-                    </div>
-=======
                     {/* Status field for staff roles only (not residents or guests) */}
-                    {form.role !== 'resident' && form.role !== 'guest' && (
+                    {form.role !== "resident" && form.role !== "guest" && (
                       <div className="space-y-2">
                         <Label htmlFor="status">{t.status}</Label>
-                        <Select value={form.status} onValueChange={(v) => setForm(prev => ({ ...prev, status: v as User['status'] }))}>
+                        <Select
+                          value={form.status}
+                          onValueChange={(v) =>
+                            setForm((prev) => ({
+                              ...prev,
+                              status: v as User["status"],
+                            }))
+                          }
+                        >
                           <SelectTrigger>
                             <SelectValue placeholder={t.selectStatus} />
                           </SelectTrigger>
                           <SelectContent>
                             {statuses.slice(1).map((status) => (
-                              <SelectItem key={status.value} value={status.value}>
+                              <SelectItem
+                                key={status.value}
+                                value={status.value}
+                              >
                                 {status.label}
                               </SelectItem>
                             ))}
@@ -1433,7 +1333,6 @@
                         </Select>
                       </div>
                     )}
->>>>>>> 75b95d60
                   </div>
                 </>
               )}
