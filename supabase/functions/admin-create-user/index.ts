--- conflicted
+++ resolved
@@ -86,17 +86,10 @@
 
     // Get admin's community and district context (relaxed for state_admin)
     const { data: adminProfile, error: adminProfileError } = await supabase
-<<<<<<< HEAD
       .from("profiles")
-      .select("community_id")
-      .eq("user_id", currentUser.id)
+      .select("community_id, district_id")
+      .eq("id", currentUser.id)
       .single();
-=======
-      .from('profiles')
-      .select('community_id, district_id')
-      .eq('id', currentUser.id)
-      .single()
->>>>>>> 75b95d60
 
     const isStateAdmin = userRoles?.some((r) => r.role === "state_admin");
 
@@ -110,11 +103,11 @@
     const checkModuleEnabled = async (moduleName: string) => {
       // State admins bypass module checks
       if (isStateAdmin) {
-        return true
+        return true;
       }
 
       if (!adminProfile?.community_id) {
-        return false
+        return false;
       }
 
       const { data, error } = await supabase
@@ -158,15 +151,9 @@
       email,
       full_name,
       role,
-<<<<<<< HEAD
-      district_id,
-      community_id,
+      admin_district: adminProfile?.district_id,
+      admin_community: adminProfile?.community_id,
     });
-=======
-      admin_district: adminProfile?.district_id,
-      admin_community: adminProfile?.community_id
-    })
->>>>>>> 75b95d60
 
     // Validate role against enabled modules
     if (role === "security_officer") {
@@ -242,53 +229,38 @@
     console.log("Auth user created/invited:", authUser.user.id);
 
     // Wait a moment for the trigger to create the initial profile
-    await new Promise(resolve => setTimeout(resolve, 100))
+    await new Promise((resolve) => setTimeout(resolve, 100));
 
     // Update the profile created by the trigger with admin data and role-specific fields
     const profileData: any = {
       full_name,
       phone: phone || null,
       email,
-<<<<<<< HEAD
-      district_id: district_id || null,
-      community_id: community_id || null,
+      // Auto-assign admin's district and community (override trigger defaults)
+      district_id: adminProfile?.district_id || null,
+      community_id: adminProfile?.community_id || null,
       account_status: "approved",
     };
 
-    // Set account status based on role and creation method
+    // Set account status and role-specific fields based on role and creation method
     if (role === "resident") {
-      profileData.account_status = "pending_completion";
+      profileData.account_status = "pending";
       if (unit_number) profileData.unit_number = unit_number;
       if (family_size) profileData.family_size = parseInt(family_size);
       if (emergency_contact_name)
         profileData.emergency_contact_name = emergency_contact_name;
       if (emergency_contact_phone)
         profileData.emergency_contact_phone = emergency_contact_phone;
-=======
-      // Auto-assign admin's district and community (override trigger defaults)
-      district_id: adminProfile?.district_id || null,
-      community_id: adminProfile?.community_id || null,
-      account_status: 'approved'
-    }
-
-    // Set account status and role-specific fields based on role and creation method
-    if (role === 'resident') {
-      profileData.account_status = 'pending'
-      if (unit_number) profileData.unit_number = unit_number
-      if (family_size) profileData.family_size = parseInt(family_size)
-      if (emergency_contact_name) profileData.emergency_contact_name = emergency_contact_name
-      if (emergency_contact_phone) profileData.emergency_contact_phone = emergency_contact_phone
-    } else if (role === 'guest') {
-      profileData.account_status = 'approved'
+    } else if (role === "guest") {
+      profileData.account_status = "approved";
       // Guest users require expiration date
       if (access_expires_at) {
-        profileData.access_expires_at = access_expires_at
+        profileData.access_expires_at = access_expires_at;
       } else {
-        throw new Error('Guest users require an expiration date')
+        throw new Error("Guest users require an expiration date");
       }
       // Set default access level if not provided
-      profileData.access_level = 'basic'
->>>>>>> 75b95d60
+      profileData.access_level = "basic";
     } else {
       profileData.account_status = "approved";
       if (role === "security_officer") {
@@ -309,66 +281,38 @@
 
     // Update the existing profile instead of inserting
     const { error: profileError } = await supabaseAdmin
-<<<<<<< HEAD
       .from("profiles")
-      .insert(profileData);
+      .update(profileData)
+      .eq("user_id", authUser.user.id);
 
     if (profileError) {
-      console.error("Profile creation error:", profileError);
-      // Clean up auth user if profile creation fails
+      console.error("Profile update error:", profileError);
+      // Clean up auth user if profile update fails
       await supabaseAdmin.auth.admin.deleteUser(authUser.user.id);
-      throw new Error(`Failed to create profile: ${profileError.message}`);
-=======
-      .from('profiles')
-      .update(profileData)
-      .eq('user_id', authUser.user.id)
-
-    if (profileError) {
-      console.error('Profile update error:', profileError)
-      // Clean up auth user if profile update fails
-      await supabaseAdmin.auth.admin.deleteUser(authUser.user.id)
-      throw new Error(`Failed to update profile: ${profileError.message}`)
->>>>>>> 75b95d60
+      throw new Error(`Failed to update profile: ${profileError.message}`);
     }
 
     console.log("Profile created successfully");
 
-<<<<<<< HEAD
-    // Assign role
-    const { error: roleAssignError } = await supabaseAdmin
-      .from("enhanced_user_roles")
-      .insert({
-        user_id: authUser.user.id,
-=======
     // Update the role created by the trigger with the correct role and admin context
     const { error: roleUpdateError } = await supabaseAdmin
-      .from('enhanced_user_roles')
+      .from("enhanced_user_roles")
       .update({
->>>>>>> 75b95d60
         role: role,
         assigned_by: currentUser.id,
-<<<<<<< HEAD
-        district_id: district_id || null,
-      });
-
-    if (roleAssignError) {
-      console.error("Role assignment error:", roleAssignError);
-      // Clean up user and profile if role assignment fails
+        district_id: adminProfile?.district_id || null,
+      })
+      .eq("user_id", authUser.user.id);
+
+    if (roleUpdateError) {
+      console.error("Role update error:", roleUpdateError);
+      // Clean up user and profile if role update fails
       await supabaseAdmin.auth.admin.deleteUser(authUser.user.id);
-      await supabaseAdmin.from("profiles").delete().eq("id", authUser.user.id);
-      throw new Error(`Failed to assign role: ${roleAssignError.message}`);
-=======
-        district_id: adminProfile?.district_id || null
-      })
-      .eq('user_id', authUser.user.id)
-
-    if (roleUpdateError) {
-      console.error('Role update error:', roleUpdateError)
-      // Clean up user and profile if role update fails
-      await supabaseAdmin.auth.admin.deleteUser(authUser.user.id)
-      await supabaseAdmin.from('profiles').delete().eq('user_id', authUser.user.id)
-      throw new Error(`Failed to update role: ${roleUpdateError.message}`)
->>>>>>> 75b95d60
+      await supabaseAdmin
+        .from("profiles")
+        .delete()
+        .eq("user_id", authUser.user.id);
+      throw new Error(`Failed to update role: ${roleUpdateError.message}`);
     }
 
     console.log("Role assigned successfully");
@@ -382,12 +326,8 @@
           full_name,
           role,
         },
-<<<<<<< HEAD
         invitation_sent: role === "resident",
-=======
-        invitation_sent: role === 'resident',
-        credentials_created: role === 'guest'
->>>>>>> 75b95d60
+        credentials_created: role === "guest",
       }),
       {
         headers: { ...corsHeaders, "Content-Type": "application/json" },
